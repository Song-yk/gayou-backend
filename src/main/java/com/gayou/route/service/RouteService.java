package com.gayou.route.service;

import java.util.ArrayList;
import java.util.Collections;
import java.util.Date;
import java.util.List;
import java.util.stream.Collectors;

import org.springframework.stereotype.Service;
import org.springframework.transaction.annotation.Transactional;

import com.gayou.auth.model.User;
import com.gayou.auth.repository.UserRepository;
import com.gayou.hashtag.model.Hashtag;
import com.gayou.hashtag.repository.HashtagRepository;
import com.gayou.places.dto.PlacesDto;
import com.gayou.places.model.Places;
import com.gayou.places.repository.PlacesRepository;
import com.gayou.route.dto.RouteHeadDto;
import com.gayou.route.dto.RouteItemDto;
import com.gayou.route.model.RouteHashtags;
import com.gayou.route.model.RouteHead;
import com.gayou.route.model.RouteItem;
import com.gayou.route.repository.RouteHashtagsRepository;
import com.gayou.route.repository.RouteHeadRepository;
import com.gayou.route.repository.RouteItemRepository;

@Service
public class RouteService {

    private final RouteHeadRepository routeHeadRepository;
    private final RouteItemRepository routeItemRepository;
    private final PlacesRepository placesRepository;
    private final HashtagRepository hashtagRepository;
    private final RouteHashtagsRepository routeHashtagsRepository;
    private final UserRepository userRepository;

    public RouteService(RouteHeadRepository routeHeadRepository, RouteItemRepository routeItemRepository,
            PlacesRepository placesRepository, RouteHashtagsRepository routeHashtagsRepository,
            HashtagRepository hashtagRepository, UserRepository userRepository) {
        this.routeHeadRepository = routeHeadRepository;
        this.routeItemRepository = routeItemRepository;
        this.placesRepository = placesRepository;
        this.hashtagRepository = hashtagRepository;
        this.routeHashtagsRepository = routeHashtagsRepository;
        this.userRepository = userRepository;
    }

    /**
     * 사용자의 경로(Route)를 저장하는 메서드
     *
     * @param routeDTO - 저장할 경로 정보 (RouteHeadDto)
     * @param email    - 현재 인증된 사용자의 사용자 이메일 (JWT 토큰에서 추출된 값)
     * @return 저장된 경로의 ID
     */
    @Transactional
    public Long saveRoute(RouteHeadDto routeDTO, String email) {
        User user = userRepository.findByEmail(email).orElseThrow(() -> new RuntimeException("User not found"));

        RouteHead routeHead = new RouteHead();
        routeHead.setUser(user);
        routeHead.setCourseName(routeDTO.getCourseName());
        routeHead.setCreateDate(new Date());
        routeHead.setTown(routeDTO.getTown());
        routeHead.setTotDistance(routeDTO.getTotDistance());

        RouteHead savedRouteHead = routeHeadRepository.save(routeHead);

        List<RouteItemDto> datas = routeDTO.getData();

        List<RouteItem> routeItems = new ArrayList<>();

        for (RouteItemDto data : datas) {
            Places place = placesRepository.findByContentid(data.getContentid().getContentid())
                    .orElseThrow(
                            () -> new RuntimeException("Place with contentid " + data.getContentid() + " not found"));
            RouteItem routeItem = new RouteItem();
            routeItem.setRouteHead(savedRouteHead);
            routeItem.setPlace(place);
            routeItems.add(routeItem);
        }

        routeItemRepository.saveAll(routeItems);

        return savedRouteHead.getId();
    }

    /**
     * 현재 사용자가 저장한 경로 목록을 가져오는 메서드
     *
     * @param email - 현재 인증된 사용자의 사용자 이메일 (JWT 토큰에서 추출된 값)
     * @return 사용자가 저장한 경로 목록 (RouteHeadDto 리스트)
     */
    @Transactional
    public List<RouteHeadDto> getMyRoute(String email) {
        User user = userRepository.findByEmail(email)
                .orElseThrow(() -> new RuntimeException("User not found"));

        List<RouteHead> getRouteHead = routeHeadRepository.findAllByUserId(user.getId());

        List<RouteHeadDto> dtoData = new ArrayList<>();
        for (RouteHead head : getRouteHead) {
            RouteHeadDto routeHeadDto = new RouteHeadDto();
            routeHeadDto.setId(head.getId());
            routeHeadDto.setTown(head.getTown());
            routeHeadDto.setCourseName(head.getCourseName());
            routeHeadDto.setTotDistance(head.getTotDistance());
            routeHeadDto.setCreateDate(head.getCreateDate());
            routeHeadDto.setUpdateDate(head.getUpdateDate());

            List<RouteItemDto> dtoItemList = new ArrayList<>();
            List<RouteItem> routeItemList = head.getData();
            for (RouteItem item : routeItemList) {
                RouteItemDto routeItemDto = new RouteItemDto();
                routeItemDto.setId(item.getId());

                Places places = item.getPlace();
                PlacesDto placesDto = new PlacesDto(places.getContentid());
                placesDto.setTitle(places.getTitle());
                placesDto.setAddr1(places.getAddr1());
                placesDto.setAddr2(places.getAddr2());
                placesDto.setAreacode(places.getAreacode());
                placesDto.setBooktour(places.getBooktour());
                placesDto.setCat1(places.getCat1());
                placesDto.setCat2(places.getCat2());
                placesDto.setCat3(places.getCat3());
                placesDto.setContenttypeid(places.getContenttypeid());
                placesDto.setCreatedtime(places.getCreatedtime());
                placesDto.setFirstimage(places.getFirstimage());
                placesDto.setFirstimage2(places.getFirstimage2());
                placesDto.setMapx(places.getMapx());
                placesDto.setMapy(places.getMapy());
                placesDto.setModifiedtime(places.getModifiedtime());
                placesDto.setTel(places.getTel());
                placesDto.setOverview(places.getOverview());
                placesDto.setLastUpdated(places.getLastUpdated());

                routeItemDto.setContentid(placesDto);
                dtoItemList.add(routeItemDto);
            }

            routeHeadDto.setData(dtoItemList);

            dtoData.add(routeHeadDto);
        }
        return dtoData;
    }

    @Transactional
    public RouteHeadDto getRoute(Long id) {
        RouteHead head = routeHeadRepository.findById(id)
                .orElseThrow(() -> new RuntimeException("route not found"));

        RouteHeadDto routeHeadDto = new RouteHeadDto();
        routeHeadDto.setId(head.getId());
        routeHeadDto.setTown(head.getTown());
        routeHeadDto.setCourseName(head.getCourseName());
        routeHeadDto.setTotDistance(head.getTotDistance());
        routeHeadDto.setContent(head.getContent());
        routeHeadDto.setTotlike(head.getTotlike());
        routeHeadDto.setCreateDate(head.getCreateDate());
        routeHeadDto.setUpdateDate(head.getUpdateDate());

        List<RouteItemDto> dtoItemList = new ArrayList<>();
        List<RouteItem> routeItemList = head.getData();
        for (RouteItem item : routeItemList) {
            RouteItemDto routeItemDto = new RouteItemDto();
            routeItemDto.setId(item.getId());

            Places places = item.getPlace();
            PlacesDto placesDto = new PlacesDto(places.getContentid());
            placesDto.setTitle(places.getTitle());
            placesDto.setAddr1(places.getAddr1());
            placesDto.setAddr2(places.getAddr2());
            placesDto.setAreacode(places.getAreacode());
            placesDto.setBooktour(places.getBooktour());
            placesDto.setCat1(places.getCat1());
            placesDto.setCat2(places.getCat2());
            placesDto.setCat3(places.getCat3());
            placesDto.setContenttypeid(places.getContenttypeid());
            placesDto.setCreatedtime(places.getCreatedtime());
            placesDto.setFirstimage(places.getFirstimage());
            placesDto.setFirstimage2(places.getFirstimage2());
            placesDto.setMapx(places.getMapx());
            placesDto.setMapy(places.getMapy());
            placesDto.setModifiedtime(places.getModifiedtime());
            placesDto.setTel(places.getTel());
            placesDto.setOverview(places.getOverview());
            placesDto.setLastUpdated(places.getLastUpdated());

            routeItemDto.setContentid(placesDto);
            dtoItemList.add(routeItemDto);
        }

        routeHeadDto.setData(dtoItemList);

        return routeHeadDto;
    }

    @Transactional
    public void updateRouteHead(RouteHeadDto routeHeadDto) {
        // 1. RouteHead 엔티티를 가져옴
        RouteHead routeHead = routeHeadRepository.findById(routeHeadDto.getId())
                .orElseThrow(() -> new RuntimeException("Route not found"));

        // 2. 기본 정보 업데이트
        routeHead.setCourseName(routeHeadDto.getCourseName());
        routeHead.setContent(routeHeadDto.getContent());

        // 3. 해시태그가 null인 경우 빈 리스트로 처리
        List<String> tagList = routeHeadDto.getTag() != null ? routeHeadDto.getTag() : Collections.emptyList();

        // 4. 기존 해시태그 조회
        List<String> existingTags = hashtagRepository.findExistingTags(tagList);

        // 5. 중복되지 않은 새로운 태그 필터링
        List<String> nonDuplicateTags = tagList.stream()
                .filter(tag -> !existingTags.contains(tag))
                .collect(Collectors.toList());

        // 6. 새로운 태그가 있으면 저장
        List<Hashtag> newHashtags = nonDuplicateTags.stream()
                .map(tag -> {
                    Hashtag hashtag = new Hashtag();
                    hashtag.setTagName(tag);
                    return hashtag;
                }).collect(Collectors.toList());

        hashtagRepository.saveAll(newHashtags);

        // 7. RouteHashtags 설정 (기존 해시태그 + 새로운 해시태그)
        List<Hashtag> allTags = hashtagRepository.findByTagNameIn(tagList);
        List<RouteHashtags> routeHashtags = allTags.stream()
                .map(hashtag -> {
                    RouteHashtags routeHashtag = new RouteHashtags();
                    routeHashtag.setRouteHead(routeHead);
                    routeHashtag.setHashtag(hashtag);
                    return routeHashtag;
                }).collect(Collectors.toList());

        // 8. 해당 routeHeadId에 대한 기존 RouteHashtags 삭제
        routeHashtagsRepository.deleteByRouteHeadId(routeHead.getId());

        // 9. 새로운 RouteHashtags 삽입
        routeHashtagsRepository.saveAll(routeHashtags);

        // 10. RouteHead 업데이트 저장
        routeHead.setRouteHashtags(routeHashtags); // 연관 관계 설정
        routeHeadRepository.save(routeHead);
    }

<<<<<<< HEAD
    public void updateLike(RouteHeadDto routeHeadDto) {
        RouteHead routeHead = routeHeadRepository.findById(routeHeadDto.getId())
                .orElseThrow(() -> new RuntimeException("route not found"));

        routeHead.setTotlike(routeHeadDto.getTotlike());
        routeHeadRepository.save(routeHead);

    }
=======
>>>>>>> e45e9eaa
}<|MERGE_RESOLUTION|>--- conflicted
+++ resolved
@@ -249,7 +249,6 @@
         routeHeadRepository.save(routeHead);
     }
 
-<<<<<<< HEAD
     public void updateLike(RouteHeadDto routeHeadDto) {
         RouteHead routeHead = routeHeadRepository.findById(routeHeadDto.getId())
                 .orElseThrow(() -> new RuntimeException("route not found"));
@@ -258,6 +257,4 @@
         routeHeadRepository.save(routeHead);
 
     }
-=======
->>>>>>> e45e9eaa
 }
--- conflicted
+++ resolved
@@ -146,10 +146,7 @@
         routeHeadDto.setTown(head.getTown());
         routeHeadDto.setCourseName(head.getCourseName());
         routeHeadDto.setTotDistance(head.getTotDistance());
-<<<<<<< HEAD
-=======
         routeHeadDto.setContent(head.getContent());
->>>>>>> 93407e9a
         routeHeadDto.setCreateDate(head.getCreateDate());
         routeHeadDto.setUpdateDate(head.getUpdateDate());
 
